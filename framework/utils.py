--- conflicted
+++ resolved
@@ -8,11 +8,8 @@
 import pandas as pd
 
 from .mappings import alternative_team_names, alternative_player_names
-<<<<<<< HEAD
+
 from .data_fetcher import FPLDataFetcher, MatchDataFetcher
-=======
-from .data_fetcher import DataFetcher
->>>>>>> d42c6797
 from .schema import (
     Base,
     Player,
@@ -31,11 +28,7 @@
 DBSession = sessionmaker()
 session = DBSession()
 
-<<<<<<< HEAD
 fetcher = FPLDataFetcher()  # in global scope so it can keep cached data
-=======
-fetcher = DataFetcher()  # in global scope so it can keep cached data
->>>>>>> d42c6797
 
 
 def get_current_players(gameweek=None):
@@ -346,7 +339,7 @@
     list of gameweeks, in which case we will get the sum over all of them
     """
     player_ids = list_players(position, team)
-<<<<<<< HEAD
+
     if isinstance(gameweek, int):
         output_list = [
             (p, get_predicted_points_for_player(p)[gameweek]) for p in player_ids
@@ -356,20 +349,13 @@
             (p, sum(get_predicted_points_for_player(p)[gw] for gw in gameweek))
             for p in player_ids
         ]
-=======
-    output_list = [
-        (p, get_predicted_points_for_player(p)[gameweek]) for p in player_ids
-    ]
->>>>>>> d42c6797
+
     output_list.sort(key=itemgetter(1), reverse=True)
     return output_list
 
 
-<<<<<<< HEAD
-def get_expected_minutes_for_player(player_id, num_match_to_use=3):
-=======
 def get_recent_minutes_for_player(player_id, num_match_to_use=3):
->>>>>>> d42c6797
+
     """
     Look back num_match_to_use matches, and return an array
     containing minutes played in each.
