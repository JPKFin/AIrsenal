--- conflicted
+++ resolved
@@ -50,11 +50,7 @@
     for i, jp in enumerate(jplayers):
         new_entry = False
         name = jp["name"]
-<<<<<<< HEAD
         print("PLAYER {} {}".format(season, name))
-=======
-        print("{} adding {}".format(season, name))
->>>>>>> 5e56c2a8
         p = find_player_in_table(name, session)
         if not p:
             n_new_players += 1
@@ -64,19 +60,6 @@
                 max_id_in_table(session) + n_new_players
             )  # next id sequentially
             p.name = name
-<<<<<<< HEAD
-
-=======
-        pa = PlayerAttributes()
-        pa.team = jp["team"]
-        pa.position = jp["position"]
-        pa.current_price = float(jp["cost"][1:]) * 10
-        pa.season = season
-        pa.gw_valid_from = 1  ### could potentially be superseded!
-        p.attributes
-        p.attributes.append(pa)
-        session.add(pa)
->>>>>>> 5e56c2a8
         if new_entry:
             session.add(p)
     session.commit()
@@ -98,21 +81,6 @@
 
         print("PLAYER {} {}".format(season, name))
         p.name = name
-<<<<<<< HEAD
-=======
-        pa = PlayerAttributes()
-        team_number = v["team"]
-        for tk, tv in alternative_team_names.items():
-            if str(team_number) in tv:
-                pa.team = tk
-                break
-        pa.position = positions[v["element_type"]]
-        pa.current_price = v["now_cost"]
-        pa.season = season
-        pa.gw_valid_from = 1  ### could potentially be superseded!
-        p.attributes.append(pa)
-        session.add(pa)
->>>>>>> 5e56c2a8
         session.add(p)
     session.commit()
 
