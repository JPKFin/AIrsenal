--- conflicted
+++ resolved
@@ -352,22 +352,13 @@
     # construct optimal squad
     squad = Squad(budget=opt_squad.budget, season=season)
     for idx in pop.champion_x:
-<<<<<<< HEAD
-        print(
-            opt_squad.players[int(idx)].position(season),
-            opt_squad.players[int(idx)].name,
-            opt_squad.players[int(idx)].team(season, 1),
-            opt_squad.players[int(idx)].price(season, 1) / 10,
-        )
-=======
         if verbose > 0:
             print(
-                opt_squad.players[int(idx)].position(CURRENT_SEASON),
+                opt_squad.players[int(idx)].position(season),
                 opt_squad.players[int(idx)].name,
-                opt_squad.players[int(idx)].team(CURRENT_SEASON, 1),
-                opt_squad.players[int(idx)].price(CURRENT_SEASON, 1) / 10,
+                opt_squad.players[int(idx)].team(season, 1),
+                opt_squad.players[int(idx)].price(season, 1) / 10,
             )
->>>>>>> 784ea495
         squad.add_player(
             opt_squad.players[int(idx)].player_id,
             gameweek=opt_squad.start_gw,
