--- conflicted
+++ resolved
@@ -2,30 +2,17 @@
 Interface to the SQL database.
 Use SQLAlchemy to convert between DB tables and python objects.
 """
-<<<<<<< HEAD
-=======
 import os
->>>>>>> 93d24916
 
 from sqlalchemy import Column, ForeignKey, Integer, String, Float
 from sqlalchemy.ext.declarative import declarative_base
 from sqlalchemy.orm import relationship
 from sqlalchemy.orm import sessionmaker
-
 from sqlalchemy import create_engine, desc
-
 from contextlib import contextmanager
 
-<<<<<<< HEAD
 from .db_config import DB_CONNECTION_STRING
-=======
-# location of sqlite file - default is /tmp/data.db, unless
-# overridden by an env var
-db_location = "/tmp/data.db"
-
-if "AIrsenalDB" in os.environ.keys():
-    db_location = os.environ["AIrsenalDB"]
->>>>>>> 93d24916
+
 
 Base = declarative_base()
 
@@ -120,7 +107,7 @@
 
 class PlayerScore(Base):
     __tablename__ = "player_score"
-    
+
     id = Column(Integer, primary_key=True, autoincrement=True)
     player_team = Column(String(100), nullable=False)
     opponent = Column(String(100), nullable=False)
