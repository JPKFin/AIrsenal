--- conflicted
+++ resolved
@@ -257,16 +257,6 @@
     return total, cum_total_per_gw
 
 
-<<<<<<< HEAD
-def make_optimum_single_transfer(
-        squad,
-        tag,
-        gameweek_range=None,
-        season=CURRENT_SEASON,
-        update_func_and_args=None,
-        bench_boost_gw=None,
-        triple_captain_gw=None,
-=======
 def make_optimum_transfer(
     squad,
     tag,
@@ -275,7 +265,6 @@
     update_func_and_args=None,
     bench_boost_gw=None,
     triple_captain_gw=None,
->>>>>>> ee0dfc33
 ):
     """
     If we want to just make one transfer, it's not unfeasible to try all
@@ -332,17 +321,6 @@
 
 
 def make_optimum_double_transfer(
-<<<<<<< HEAD
-        squad,
-        tag,
-        gameweek_range=None,
-        season=CURRENT_SEASON,
-        update_func_and_args=None,
-        verbose=False,
-        bench_boost_gw=None,
-        triple_captain_gw=None,
-        verbose=False
-=======
     squad,
     tag,
     gameweek_range=None,
@@ -351,7 +329,7 @@
     verbose=False,
     bench_boost_gw=None,
     triple_captain_gw=None,
->>>>>>> ee0dfc33
+    verbose=False
 ):
     """
     If we want to just make two transfers, it's not unfeasible to try all
