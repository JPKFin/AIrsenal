--- conflicted
+++ resolved
@@ -407,22 +407,12 @@
         for p in players_to_remove:
             positions_needed.append(squad.players[p].position)
             removed_players.append(squad.players[p].player_id)
-<<<<<<< HEAD
             new_squad.remove_player(removed_players[-1], gameweek=transfer_gw)
-        predicted_points = {}
-        for pos in set(positions_needed):
-            predicted_points[pos] = get_predicted_points(
-                position=pos, gameweek=gw_range, tag=tag
-            )
-=======
-            new_squad.remove_player(
-                removed_players[-1], season=season, gameweek=transfer_gw
-            )
+
         predicted_points = {
             pos: get_predicted_points(position=pos, gameweek=gw_range, tag=tag)
             for pos in set(positions_needed)
         }
->>>>>>> 01c6742c
         complete_squad = False
         added_players = []
         attempt = 0
